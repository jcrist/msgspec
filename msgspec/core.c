--- conflicted
+++ resolved
@@ -6,15 +6,8 @@
 #include "datetime.h"
 #include "structmember.h"
 
-<<<<<<< HEAD
 #include "ryu.h"
 
-#define MP_LIKELY(pred) __builtin_expect(!!(pred), 1)
-#define MP_UNLIKELY(pred) __builtin_expect(!!(pred), 0)
-
-#define MP_INLINE __attribute__((always_inline))
-#define MP_NOINLINE __attribute__((noinline))
-=======
 #ifdef __GNUC__
 #define MP_LIKELY(pred) __builtin_expect(!!(pred), 1)
 #define MP_UNLIKELY(pred) __builtin_expect(!!(pred), 0)
@@ -33,7 +26,6 @@
 #define MP_INLINE inline
 #define MP_NOINLINE
 #endif
->>>>>>> 313d185c
 
 #if PY_VERSION_HEX < 0x03090000
 #define IS_TRACKED _PyObject_GC_IS_TRACKED
@@ -2014,12 +2006,7 @@
     char *output_buffer_raw;    /* raw pointer to output_buffer internal buffer */
     Py_ssize_t output_len;      /* Length of output_buffer */
     Py_ssize_t max_output_len;  /* Allocation size of output_buffer */
-<<<<<<< HEAD
-
-    char* (*resize_output_buffer)(PyObject**, Py_ssize_t);
-=======
     char* (*resize_buffer)(PyObject**, Py_ssize_t);  /* callback for resizing buffer */
->>>>>>> 313d185c
 } EncoderState;
 
 typedef struct Encoder {
@@ -2159,52 +2146,7 @@
     MP_EXT32 = '\xc9',
 };
 
-<<<<<<< HEAD
-static char*
-mp_resize_bytes(PyObject** output_buffer, Py_ssize_t size)
-{
-    int status = _PyBytes_Resize(output_buffer, size);
-    if (status < 0) return NULL;
-    return PyBytes_AS_STRING(*output_buffer);
-}
-
-static char*
-mp_resize_bytearray(PyObject** output_buffer, Py_ssize_t size)
-{
-    int status = PyByteArray_Resize(*output_buffer, size);
-    if (status < 0) return NULL;
-    return PyByteArray_AS_STRING(*output_buffer);
-}
-
-
-static int
-mp_resize(EncoderState *self, Py_ssize_t size)
-{
-    self->max_output_len = Py_MAX(8, 2 * size);
-    char* new_buf = self->resize_output_buffer(&self->output_buffer,
-                                               self->max_output_len);
-    if (new_buf == NULL) return -1;
-    self->output_buffer_raw = new_buf;
-    return 0;
-}
-
-MP_NOINLINE static int
-mp_resize_cold(EncoderState *self, Py_ssize_t size)
-{
-    return mp_resize(self, size);
-}
-
-static inline int
-mp_ensure_space(EncoderState *self, Py_ssize_t size) {
-    Py_ssize_t required = self->output_len + size;
-    if (required > self->max_output_len) {
-        return mp_resize(self, required);
-    }
-    return 0;
-}
-
-MP_INLINE static inline int
-=======
+
 static MP_NOINLINE int
 mp_resize(EncoderState *self, Py_ssize_t size) 
 {
@@ -2216,16 +2158,20 @@
 }
 
 static MP_INLINE int
->>>>>>> 313d185c
+mp_ensure_space(EncoderState *self, Py_ssize_t size) {
+    Py_ssize_t required = self->output_len + size;
+    if (required > self->max_output_len) {
+        return mp_resize(self, required);
+    }
+    return 0;
+}
+
+static MP_INLINE int
 mp_write(EncoderState *self, const char *s, Py_ssize_t n)
 {
     Py_ssize_t required = self->output_len + n;
     if (MP_UNLIKELY(required > self->max_output_len)) {
-<<<<<<< HEAD
-        if (mp_resize_cold(self, required) < 0) return -1;
-=======
         if (mp_resize(self, required) < 0) return -1;
->>>>>>> 313d185c
     }
     memcpy(self->output_buffer_raw + self->output_len, s, n);
     self->output_len += n;
@@ -2913,7 +2859,6 @@
     self->state.resize_buffer = &mp_resize_bytearray;
     self->state.output_len = offset;
     self->state.max_output_len = buf_size;
-    self->state.resize_output_buffer = mp_resize_bytearray;
 
     status = mp_encode(&(self->state), obj);
 
@@ -2952,7 +2897,6 @@
         state->output_buffer = PyBytes_FromStringAndSize(NULL, state->max_output_len);
         if (state->output_buffer == NULL) return NULL;
         state->output_buffer_raw = PyBytes_AS_STRING(state->output_buffer);
-        state->resize_output_buffer = mp_resize_bytes;
     }
 
     status = encode(state, args[0]);
@@ -3104,11 +3048,7 @@
     state.output_buffer = PyBytes_FromStringAndSize(NULL, state.max_output_len);
     if (state.output_buffer == NULL) return NULL;
     state.output_buffer_raw = PyBytes_AS_STRING(state.output_buffer);
-<<<<<<< HEAD
-    state.resize_output_buffer = mp_resize_bytes;
-=======
     state.resize_buffer = &mp_resize_bytes;
->>>>>>> 313d185c
 
     status = mp_encode(&state, args[0]);
 
