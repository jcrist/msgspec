# type: ignore
import collections
import sys
import typing

from typing import _AnnotatedAlias  # noqa: F401

try:
    from typing_extensions import get_type_hints as _get_type_hints
except Exception:
    from typing import get_type_hints as _get_type_hints

try:
    from typing_extensions import NotRequired, Required
except Exception:
    try:
        from typing import NotRequired, Required
    except Exception:
        Required = NotRequired = None


def get_type_hints(obj):
    return _get_type_hints(obj, include_extras=True)


# The `is_class` argument was new in 3.11, but was backported to 3.9 and 3.10.
# It's _likely_ to be available for 3.9/3.10, but may not be. Easiest way to
# check is to try it and see. This check can be removed when we drop support
# for Python 3.10.
try:
    typing.ForwardRef("Foo", is_class=True)
except TypeError:

    def _forward_ref(value):
        return typing.ForwardRef(value, is_argument=False)

else:

    def _forward_ref(value):
        return typing.ForwardRef(value, is_argument=False, is_class=True)


# Python 3.13 adds a new mandatory type_params kwarg to _eval_type
if sys.version_info >= (3, 13):

    def _eval_type(t, globalns, localns):
        return typing._eval_type(t, globalns, localns, ())
elif sys.version_info < (3, 10):

    def _eval_type(t, globalns, localns):
        try:
            return typing._eval_type(t, globalns, localns)
        except TypeError as e:
            try:
                from eval_type_backport import eval_type_backport
            except ImportError:
                raise TypeError(
                    f"Unable to evaluate type annotation {t.__forward_arg__!r}. If you are making use "
                    "of the new typing syntax (unions using `|` since Python 3.10 or builtins subscripting "
                    "since Python 3.9), you should either replace the use of new syntax with the existing "
                    "`typing` constructs or install the `eval_type_backport` package."
                ) from e

            return eval_type_backport(
                t,
                globalns,
                localns,
                try_default=False,
            )
else:
    _eval_type = typing._eval_type


<<<<<<< HEAD
if sys.version_info >= (3, 10):
    from inspect import get_annotations as _get_class_annotations
=======
if sys.version_info >= (3, 14):
    from annotationlib import get_annotations as _get_class_annotations
>>>>>>> 0f347bff
else:

    def _get_class_annotations(cls):
        return cls.__dict__.get("__annotations__", {})


def _apply_params(obj, mapping):
    if isinstance(obj, typing.TypeVar):
        return mapping.get(obj, obj)

    try:
        parameters = tuple(obj.__parameters__)
    except Exception:
        # Not parameterized or __parameters__ is invalid, ignore
        return obj

    if not parameters:
        # Not parametrized
        return obj

    # Parametrized
    args = tuple(mapping.get(p, p) for p in parameters)
    return obj[args]


def _get_class_mro_and_typevar_mappings(obj):
    mapping = {}

    if isinstance(obj, type):
        cls = obj
    else:
        cls = obj.__origin__

    def inner(c, scope):
        if isinstance(c, type):
            cls = c
            new_scope = {}
        else:
            cls = getattr(c, "__origin__", None)
            if cls in (None, object, typing.Generic) or cls in mapping:
                return
            params = cls.__parameters__
            args = tuple(_apply_params(a, scope) for a in c.__args__)
            assert len(params) == len(args)
            mapping[cls] = new_scope = dict(zip(params, args))

        if issubclass(cls, typing.Generic):
            bases = getattr(cls, "__orig_bases__", cls.__bases__)
            for b in bases:
                inner(b, new_scope)

    inner(obj, {})
    return cls.__mro__, mapping


def get_class_annotations(obj):
    """Get the annotations for a class.

    This is similar to ``typing.get_type_hints``, except:

    - We maintain it
    - It leaves extras like ``Annotated``/``ClassVar`` alone
    - It resolves any parametrized generics in the class mro. The returned
      mapping may still include ``TypeVar`` values, but those should be treated
      as their unparametrized variants (i.e. equal to ``Any`` for the common case).

    Note that this function doesn't check that Generic types are being used
    properly - invalid uses of `Generic` may slip through without complaint.

    The assumption here is that the user is making use of a static analysis
    tool like ``mypy``/``pyright`` already, which would catch misuse of these
    APIs.
    """
    hints = {}
    mro, typevar_mappings = _get_class_mro_and_typevar_mappings(obj)

    for cls in mro:
        if cls in (typing.Generic, object):
            continue

        mapping = typevar_mappings.get(cls)
        cls_locals = dict(vars(cls))
        cls_globals = getattr(sys.modules.get(cls.__module__, None), "__dict__", {})

        ann = _get_class_annotations(cls)
        for name, value in ann.items():
            if name in hints:
                continue
            if isinstance(value, str):
                value = _forward_ref(value)
            value = _eval_type(value, cls_locals, cls_globals)
            if mapping is not None:
                value = _apply_params(value, mapping)
            if value is None:
                value = type(None)
            hints[name] = value
    return hints


# A mapping from a type annotation (or annotation __origin__) to the concrete
# python type that msgspec will use when decoding. THIS IS PRIVATE FOR A
# REASON. DON'T MUCK WITH THIS.
_CONCRETE_TYPES = {
    list: list,
    tuple: tuple,
    set: set,
    frozenset: frozenset,
    dict: dict,
    typing.List: list,
    typing.Tuple: tuple,
    typing.Set: set,
    typing.FrozenSet: frozenset,
    typing.Dict: dict,
    typing.Collection: list,
    typing.MutableSequence: list,
    typing.Sequence: list,
    typing.MutableMapping: dict,
    typing.Mapping: dict,
    typing.MutableSet: set,
    typing.AbstractSet: set,
    collections.abc.Collection: list,
    collections.abc.MutableSequence: list,
    collections.abc.Sequence: list,
    collections.abc.MutableSet: set,
    collections.abc.Set: set,
    collections.abc.MutableMapping: dict,
    collections.abc.Mapping: dict,
}


def get_typeddict_info(obj):
    if isinstance(obj, type):
        cls = obj
    else:
        cls = obj.__origin__

    raw_hints = get_class_annotations(obj)

    if hasattr(cls, "__required_keys__"):
        required = set(cls.__required_keys__)
    elif cls.__total__:
        required = set(raw_hints)
    else:
        required = set()

    # Both `typing.TypedDict` and `typing_extensions.TypedDict` have a bug
    # where `Required`/`NotRequired` aren't properly detected at runtime when
    # `__future__.annotations` is enabled, meaning the `__required_keys__`
    # isn't correct. This code block works around this issue by amending the
    # set of required keys as needed, while also stripping off any
    # `Required`/`NotRequired` wrappers.
    hints = {}
    for k, v in raw_hints.items():
        origin = getattr(v, "__origin__", False)
        if origin is Required:
            required.add(k)
            hints[k] = v.__args__[0]
        elif origin is NotRequired:
            required.discard(k)
            hints[k] = v.__args__[0]
        else:
            hints[k] = v

    # This can happen if there is a bug in the TypedDict implementation;
    # such a bug was present in Python 3.14.
    if not all(k in hints for k in required):
        raise RuntimeError(
            f"Required set {required} contains keys that are no in hints: {hints.keys()}"
        )
    return hints, required


def get_dataclass_info(obj):
    if isinstance(obj, type):
        cls = obj
    else:
        cls = obj.__origin__
    hints = get_class_annotations(obj)
    required = []
    optional = []
    defaults = []

    if hasattr(cls, "__dataclass_fields__"):
        from dataclasses import _FIELD, _FIELD_INITVAR, MISSING

        for field in cls.__dataclass_fields__.values():
            if field._field_type is not _FIELD:
                if field._field_type is _FIELD_INITVAR:
                    raise TypeError(
                        "dataclasses with `InitVar` fields are not supported"
                    )
                continue
            name = field.name
            typ = hints[name]
            if field.default is not MISSING:
                defaults.append(field.default)
                optional.append((name, typ, False))
            elif field.default_factory is not MISSING:
                defaults.append(field.default_factory)
                optional.append((name, typ, True))
            else:
                required.append((name, typ, False))

        required.extend(optional)

        pre_init = None
        post_init = getattr(cls, "__post_init__", None)
    else:
        from attrs import NOTHING, Factory

        fields_with_validators = []

        for field in cls.__attrs_attrs__:
            name = field.name
            typ = hints[name]
            default = field.default
            if default is not NOTHING:
                if isinstance(default, Factory):
                    if default.takes_self:
                        raise NotImplementedError(
                            "Support for default factories with `takes_self=True` "
                            "is not implemented. File a GitHub issue if you need "
                            "this feature!"
                        )
                    defaults.append(default.factory)
                    optional.append((name, typ, True))
                else:
                    defaults.append(default)
                    optional.append((name, typ, False))
            else:
                required.append((name, typ, False))

            if field.validator is not None:
                fields_with_validators.append(field)

        required.extend(optional)

        pre_init = getattr(cls, "__attrs_pre_init__", None)
        post_init = getattr(cls, "__attrs_post_init__", None)

        if fields_with_validators:
            post_init = _wrap_attrs_validators(fields_with_validators, post_init)

    return cls, tuple(required), tuple(defaults), pre_init, post_init


def _wrap_attrs_validators(fields, post_init):
    def inner(obj):
        for field in fields:
            field.validator(obj, field, getattr(obj, field.name))
        if post_init is not None:
            post_init(obj)

    return inner


def rebuild(cls, kwargs):
    """Used to unpickle Structs with keyword-only fields"""
    return cls(**kwargs)<|MERGE_RESOLUTION|>--- conflicted
+++ resolved
@@ -71,13 +71,8 @@
     _eval_type = typing._eval_type
 
 
-<<<<<<< HEAD
 if sys.version_info >= (3, 10):
     from inspect import get_annotations as _get_class_annotations
-=======
-if sys.version_info >= (3, 14):
-    from annotationlib import get_annotations as _get_class_annotations
->>>>>>> 0f347bff
 else:
 
     def _get_class_annotations(cls):
