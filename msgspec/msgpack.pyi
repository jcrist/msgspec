--- conflicted
+++ resolved
@@ -1,4 +1,14 @@
-from typing import Any, Callable, Generic, Literal, Optional, Type, TypeVar, Union, overload
+from typing import (
+    Any,
+    Callable,
+    Generic,
+    Literal,
+    Optional,
+    Type,
+    TypeVar,
+    Union,
+    overload,
+)
 
 from typing_extensions import Buffer
 
@@ -94,13 +104,4 @@
     dec_hook: dec_hook_sig = None,
     ext_hook: ext_hook_sig = None,
 ) -> Any: ...
-<<<<<<< HEAD
-def encode(
-    obj: Any,
-    *,
-    enc_hook: enc_hook_sig = None,
-    order: Literal[None, "deterministic", "sorted"] = None,
-) -> bytes: ...
-=======
-def encode(obj: Any, /, *, enc_hook: enc_hook_sig = None, order: Literal[None, "deterministic", "sorted"] = None) -> bytes: ...
->>>>>>> 29390b03
+def encode(obj: Any, /, *, enc_hook: enc_hook_sig = None, order: Literal[None, "deterministic", "sorted"] = None) -> bytes: ...