--- conflicted
+++ resolved
@@ -1,15 +1,13 @@
 from __future__ import annotations
 
 import datetime as _datetime
-<<<<<<< HEAD
-from typing import Any, Callable, Literal, Optional, Type, TypeVar, Union, overload
-=======
 from typing import TYPE_CHECKING, overload, TypeVar, Any
->>>>>>> 29390b03
 
-from msgspec import DecodeError as _DecodeError
-from msgspec import convert as _convert
-from msgspec import to_builtins as _to_builtins
+from . import (
+    DecodeError as _DecodeError,
+    convert as _convert,
+    to_builtins as _to_builtins,
+)
 
 if TYPE_CHECKING:
     from typing import Callable, Optional, Type, Union, Literal
