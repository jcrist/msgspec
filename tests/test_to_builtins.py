import base64
import datetime
import decimal
import enum
import os
import sys
import uuid
import weakref
from dataclasses import dataclass, make_dataclass
from typing import Any, NamedTuple, Union

import pytest

<<<<<<< HEAD
from msgspec import UNSET, EncodeError, Struct, UnsetType, defstruct, to_builtins
=======
from msgspec import UNSET, Struct, UnsetType, to_builtins, defstruct
>>>>>>> 29390b03

PY310 = sys.version_info[:2] >= (3, 10)
PY311 = sys.version_info[:2] >= (3, 11)

py310_plus = pytest.mark.skipif(not PY310, reason="3.10+ only")
py311_plus = pytest.mark.skipif(not PY311, reason="3.11+ only")

slots_params = [False, pytest.param(True, marks=[py310_plus])]


class FruitInt(enum.IntEnum):
    APPLE = -1
    BANANA = 2

    def __eq__(self, other):
        assert type(other) is type(self)
        return super().__eq__(other)

    def __hash__(self):
        return super().__hash__()


class FruitStr(enum.Enum):
    APPLE = "apple"
    BANANA = "banana"

    def __eq__(self, other):
        assert type(other) is type(self)
        return super().__eq__(other)

    def __hash__(self):
        return super().__hash__()


class Bad:
    """A type that msgspec doesn't natively handle"""


class TestToBuiltins:
    def test_to_builtins_bad_calls(self):
        with pytest.raises(TypeError):
            to_builtins()

        with pytest.raises(TypeError, match="builtin_types must be an iterable of types"):
            to_builtins([1], builtin_types=1)

        with pytest.raises(TypeError, match="builtin_types must be an iterable of types"):
            to_builtins([1], builtin_types=(1,))

        with pytest.raises(TypeError, match="enc_hook must be callable"):
            to_builtins([1], enc_hook=1)

    def test_to_builtins_builtin_types_explicit_none(self):
        assert to_builtins(1, builtin_types=None) == 1

    def test_to_builtins_enc_hook_explicit_none(self):
        assert to_builtins(1, enc_hook=None) == 1

    @pytest.mark.parametrize("case", [1, 2, 3, 4, 5])
    def test_to_builtins_recursive(self, case):
        if case == 1:
            o = []
            o.append(o)
        elif case == 2:
            o = ([],)
            o[0].append(o)
        elif case == 3:
            o = {}
            o["a"] = o
        elif case == 4:

            class Box(Struct):
                a: "Box"

            o = Box(None)
            o.a = o
        elif case == 5:

            @dataclass
            class Box:
                a: "Box"

            o = Box(None)
            o.a = o

        with pytest.raises(RecursionError):
            to_builtins(o)

    def test_none(self):
        assert to_builtins(None) is None

    def test_bool(self):
        assert to_builtins(False) is False
        assert to_builtins(True) is True

    def test_int(self):
        assert to_builtins(1) == 1

    def test_float(self):
        assert to_builtins(1.5) == 1.5

    def test_str(self):
        assert to_builtins("abc") == "abc"

    @pytest.mark.parametrize("typ", [bytes, bytearray, memoryview])
    @pytest.mark.parametrize("size", range(5))
    def test_binary(self, typ, size):
        msg = typ(os.urandom(size))
        res = to_builtins(msg)
        sol = base64.b64encode(msg).decode("utf-8")
        assert res == sol

    @pytest.mark.parametrize("typ", [bytes, bytearray, memoryview])
    def test_binary_builtin_types(self, typ):
        msg = typ(b"\x01\x02\x03")
        res = to_builtins(msg, builtin_types=(typ,))
        assert res is msg

    @pytest.mark.parametrize("tzinfo", [None, datetime.timezone.utc])
    @pytest.mark.parametrize("microsecond", [123456, 123, 0])
    def test_datetime(self, tzinfo, microsecond):
        msg = datetime.datetime.now(tzinfo).replace(microsecond=microsecond)
        res = to_builtins(msg)
        sol = msg.isoformat().replace("+00:00", "Z")
        assert res == sol

    def test_datetime_builtin_types(self):
        msg = datetime.datetime.now()
        res = to_builtins(msg, builtin_types=(datetime.datetime,))
        assert res is msg

    def test_date(self):
        msg = datetime.date.today()
        res = to_builtins(msg)
        sol = msg.isoformat()
        assert res == sol

    def test_date_builtin_types(self):
        msg = datetime.date.today()
        res = to_builtins(msg, builtin_types=(datetime.date,))
        assert res is msg

    @pytest.mark.parametrize("tzinfo", [None, datetime.timezone.utc])
    @pytest.mark.parametrize("microsecond", [123456, 123, 0])
    def test_time(self, tzinfo, microsecond):
        msg = datetime.datetime.now(tzinfo).replace(microsecond=microsecond).timetz()
        res = to_builtins(msg)
        sol = msg.isoformat().replace("+00:00", "Z")
        assert res == sol

    def test_time_builtin_types(self):
        msg = datetime.datetime.now().time()
        res = to_builtins(msg, builtin_types=(datetime.time,))
        assert res is msg

    def test_timedelta(self):
        msg = datetime.timedelta(1, 2, 300)
        res = to_builtins(msg)
        assert res == "P1DT2.0003S"

    def test_timedelta_builtin_types(self):
        msg = datetime.timedelta(1, 2, 300)
        res = to_builtins(msg, builtin_types=(datetime.timedelta,))
        assert res is msg

    def test_uuid(self):
        msg = uuid.uuid4()
        assert to_builtins(msg) == str(msg)

    def test_uuid_subclass(self):
        class Ex(uuid.UUID):
            pass

        s = "4184defa-4d1a-4497-a140-fd1ec0b22383"
        assert to_builtins(Ex(s)) == s

    def test_uuid_builtin_types(self):
        msg = uuid.uuid4()
        res = to_builtins(msg, builtin_types=(uuid.UUID,))
        assert res is msg

    def test_decimal(self):
        msg = decimal.Decimal("1.5")
        assert to_builtins(msg) == str(msg)

    def test_decimal_builtin_types(self):
        msg = decimal.Decimal("1.5")
        res = to_builtins(msg, builtin_types=(decimal.Decimal,))
        assert res is msg

    def test_intenum(self):
        res = to_builtins(FruitInt.APPLE)
        assert res == -1
        assert type(res) is int

    def test_enum(self):
        res = to_builtins(FruitStr.APPLE)
        assert res == "apple"
        assert type(res) is str

    def test_enum_complex(self):
        class Complex(enum.Enum):
            x = (1, 2)

        res = to_builtins(Complex.x)
        assert res is Complex.x.value

    @pytest.mark.parametrize(
        "in_type, out_type",
        [(list, list), (tuple, tuple), (set, list), (frozenset, list)],
    )
    @pytest.mark.parametrize("subclass", [False, True])
    def test_sequence(self, in_type, out_type, subclass):
        if subclass:

            class in_type(in_type):
                pass

        msg = in_type([1, FruitInt.APPLE])
        res = to_builtins(msg)
        assert res == out_type([1, -1])
        assert res is not msg

        res = to_builtins(in_type())
        assert res == out_type()

    @pytest.mark.parametrize("in_type", [list, tuple, set, frozenset])
    def test_sequence_unsupported_item(self, in_type):
        msg = in_type([1, Bad(), 3])
        with pytest.raises(TypeError, match="Encoding objects of type Bad"):
            to_builtins(msg)

    def test_namedtuple(self):
        class Point(NamedTuple):
            x: int
            y: FruitInt

        assert to_builtins(Point(1, FruitInt.APPLE)) == (1, -1)

    @pytest.mark.parametrize("subclass", [False, True])
    def test_dict(self, subclass):
        if subclass:

            class in_type(dict):
                pass

        else:
            in_type = dict

        msg = in_type({FruitStr.BANANA: 1, "b": [FruitInt.APPLE], 3: "three"})
        sol = {"banana": 1, "b": [-1], 3: "three"}

        res = to_builtins(msg)
        assert res == sol
        assert res is not msg

        res = to_builtins(in_type())
        assert res == {}

    def test_dict_str_subclass_key(self):
        class mystr(str):
            pass

        msg = to_builtins({mystr("test"): 1})
        assert msg == {"test": 1}
        assert type(list(msg.keys())[0]) is str

    def test_dict_unsupported_key(self):
        msg = {Bad(): 1}
        with pytest.raises(TypeError, match="Encoding objects of type Bad"):
            to_builtins(msg)

    def test_dict_unsupported_value(self):
        msg = {"x": Bad()}
        with pytest.raises(TypeError, match="Encoding objects of type Bad"):
            to_builtins(msg)

    def test_dict_str_keys(self):
        assert to_builtins({FruitStr.BANANA: 1}, str_keys=True) == {"banana": 1}
        assert to_builtins({"banana": 1}, str_keys=True) == {"banana": 1}
        assert to_builtins({FruitInt.BANANA: 1}, str_keys=True) == {"2": 1}
        assert to_builtins({2: 1}, str_keys=True) == {"2": 1}

    def test_dict_sequence_keys(self):
        msg = {frozenset([1, 2]): 1}
        assert to_builtins(msg) == {(1, 2): 1}

        with pytest.raises(
            TypeError,
            match="Only dicts with str-like or number-like keys are supported",
        ):
            to_builtins(msg, str_keys=True)

    @pytest.mark.parametrize("tagged", [False, True])
    def test_struct_object(self, tagged):
        class Ex(Struct, tag=tagged):
            x: int
            y: FruitInt

        sol = {"type": "Ex", "x": 1, "y": -1} if tagged else {"x": 1, "y": -1}
        assert to_builtins(Ex(1, FruitInt.APPLE)) == sol

    def test_struct_object_omit_defaults(self):
        class Ex(Struct, omit_defaults=True):
            x: int
            a: list = []
            b: FruitStr = FruitStr.BANANA
            c: FruitInt = FruitInt.APPLE

        assert to_builtins(Ex(1)) == {"x": 1}
        assert to_builtins(Ex(1, a=[2])) == {"x": 1, "a": [2]}
        assert to_builtins(Ex(1, b=FruitStr.APPLE)) == {"x": 1, "b": "apple"}

    @pytest.mark.parametrize("tagged", [False, True])
    def test_struct_array(self, tagged):
        class Ex(Struct, array_like=True, tag=tagged):
            x: int
            y: FruitInt

        sol = ["Ex", 1, -1] if tagged else [1, -1]
        assert to_builtins(Ex(1, FruitInt.APPLE)) == sol

    @pytest.mark.parametrize("tagged", [False, True])
    def test_struct_array_keys(self, tagged):
        class Ex(Struct, array_like=True, tag=tagged, frozen=True):
            x: int
            y: FruitInt

        msg = {Ex(1, FruitInt.APPLE): "abc"}
        sol = {("Ex", 1, -1) if tagged else (1, -1): "abc"}
        assert to_builtins(msg) == sol

    @pytest.mark.parametrize("array_like", [False, True])
    def test_struct_unsupported_value(self, array_like):
        class Ex(Struct):
            a: Any
            b: Any

        msg = Ex(1, Bad())
        with pytest.raises(TypeError, match="Encoding objects of type Bad"):
            to_builtins(msg)

    @pytest.mark.parametrize("slots", slots_params)
    def test_dataclass(self, slots):
        @dataclass(**({"slots": True} if slots else {}))
        class Ex:
            x: int
            y: FruitInt

        msg = Ex(1, FruitInt.APPLE)
        assert to_builtins(msg) == {"x": 1, "y": -1}

    @pytest.mark.parametrize("slots", slots_params)
    def test_dataclass_missing_fields(self, slots):
        @dataclass(**({"slots": True} if slots else {}))
        class Ex:
            x: int
            y: int
            z: int

        x = Ex(1, 2, 3)
        sol = {"x": 1, "y": 2, "z": 3}
        for key in "xyz":
            delattr(x, key)
            del sol[key]
            assert to_builtins(x) == sol

    @pytest.mark.parametrize("slots_base", slots_params)
    @pytest.mark.parametrize("slots", slots_params)
    def test_dataclass_subclasses(self, slots_base, slots):
        @dataclass(**({"slots": True} if slots_base else {}))
        class Base:
            x: int
            y: int

        @dataclass(**({"slots": True} if slots else {}))
        class Ex(Base):
            y: int
            z: int

        x = Ex(1, 2, 3)
        res = to_builtins(x)
        assert res == {"x": 1, "y": 2, "z": 3}

        # Missing attribute ignored
        del x.y
        res = to_builtins(x)
        assert res == {"x": 1, "z": 3}

    @py311_plus
    def test_dataclass_weakref_slot(self):
        @dataclass(slots=True, weakref_slot=True)
        class Ex:
            x: int
            y: int

        x = Ex(1, 2)
        ref = weakref.ref(x)  # noqa
        res = to_builtins(x)
        assert res == {"x": 1, "y": 2}

    @pytest.mark.parametrize("slots", slots_params)
    def test_dataclass_unsupported_value(self, slots):
        @dataclass(**({"slots": True} if slots else {}))
        class Ex:
            x: Any
            y: Any

        msg = Ex(1, Bad())
        with pytest.raises(TypeError, match="Encoding objects of type Bad"):
            to_builtins(msg)

    def test_dataclass_class_errors(self):
        @dataclass
        class Ex:
            x: int

        with pytest.raises(TypeError, match="Encoding objects of type type"):
            to_builtins(Ex)

    @pytest.mark.parametrize("slots", [True, False])
    def test_attrs(self, slots):
        attrs = pytest.importorskip("attrs")

        @attrs.define(slots=slots)
        class Ex:
            x: int
            y: FruitInt

        msg = Ex(1, FruitInt.APPLE)
        assert to_builtins(msg) == {"x": 1, "y": -1}

    @pytest.mark.parametrize("slots", [True, False])
    def test_attrs_skip_leading_underscore(self, slots):
        attrs = pytest.importorskip("attrs")

        @attrs.define(slots=slots)
        class Ex:
            x: int
            y: int
            _z: int

        x = Ex(1, 2, 3)
        res = to_builtins(x)
        assert res == {"x": 1, "y": 2}

    @pytest.mark.parametrize("kind", ["struct", "dataclass", "attrs"])
    def test_unset_fields(self, kind):
        if kind == "struct":

            class Ex(Struct):
                x: Union[int, UnsetType]
                y: Union[int, UnsetType]

        elif kind == "dataclass":

            @dataclass
            class Ex:
                x: Union[int, UnsetType]
                y: Union[int, UnsetType]

        elif kind == "attrs":
            attrs = pytest.importorskip("attrs")

            @attrs.define
            class Ex:
                x: Union[int, UnsetType]
                y: Union[int, UnsetType]

        res = to_builtins(Ex(1, UNSET))
        assert res == {"x": 1}

        res = to_builtins(Ex(UNSET, 2))
        assert res == {"y": 2}

        res = to_builtins(Ex(UNSET, UNSET))
        assert res == {}

    def test_unset_errors_in_other_contexts(self):
        with pytest.raises(TypeError):
            to_builtins(UNSET)

    def test_custom(self):
        with pytest.raises(TypeError, match="Encoding objects of type Bad"):
            to_builtins(Bad())

        assert to_builtins(Bad(), enc_hook=lambda x: "bad") == "bad"

    @pytest.mark.parametrize("col_type", [tuple, list, set])
    def test_custom_builtin_types(self, col_type):
        class C1:
            pass

        class C2:
            pass

        builtins = col_type([C1, bytes, C2])
        count = sys.getrefcount(builtins)

        for msg in [C1(), C2(), b"test"]:
            assert to_builtins(msg, builtin_types=builtins) is msg

        with pytest.raises(TypeError, match="Encoding objects of type Bad"):
            to_builtins(Bad(), builtin_types=builtins)

        assert sys.getrefcount(builtins) == count


class TestOrder:
    def test_order_invalid(self):
        with pytest.raises(ValueError, match="`order` must be one of"):
            to_builtins(1, order="bad")

    @staticmethod
    def assert_eq(left, right):
        assert left == right
        if isinstance(left, dict):
            assert list(left) == list(right)

    @pytest.mark.parametrize("msg", [{}, {"y": 1, "x": 2, "z": 3}])
    @pytest.mark.parametrize("order", [None, "deterministic", "sorted"])
    def test_order_dict(self, msg, order):
        res = to_builtins(msg, order=order)
        sol = dict(sorted(msg.items())) if order else msg
        self.assert_eq(res, sol)

    def test_order_dict_non_str_errors(self):
        with pytest.raises(TypeError):
            to_builtins({"b": 2, 1: "a"}, order="deterministic")

    def test_order_dict_unsortable(self):
        with pytest.raises(TypeError):
            to_builtins({"x": 1, 1: 2}, order="deterministic")

    @pytest.mark.parametrize("typ", [set, frozenset])
    @pytest.mark.parametrize("order", ["deterministic", "sorted"])
    def test_order_set(self, typ, rand, order):
        assert to_builtins(typ(), order=order) == []

        msg = typ(rand.str(10) for _ in range(20))

        res = to_builtins(msg, order=order)
        self.assert_eq(res, sorted(msg))

        res = to_builtins(msg)
        self.assert_eq(res, list(msg))

    def test_order_set_unsortable(self):
        with pytest.raises(TypeError):
            to_builtins({"x", 1}, order="deterministic")

    @pytest.mark.parametrize("n", [0, 1, 2])
    @pytest.mark.parametrize(
        "kind",
        [
            "struct",
            "dataclass",
            "attrs",
            "attrs-dict",
        ],
    )
    def test_order_object(self, kind, n):
        fields = [f"x{i}" for i in range(n)]
        fields.reverse()
        if kind == "struct":
            cls = defstruct("Test", fields)
        elif kind == "dataclass":
            cls = make_dataclass("Test", fields)
        else:
            attrs = pytest.importorskip("attrs")
            cls = attrs.make_class("Test", fields, slots=(kind == "attrs"))
        msg = cls(*range(n))

        if kind in ("struct", "dataclass"):
            # we currently don't guarantee field order with attrs types
            res = to_builtins(msg)
            sol = dict(zip(fields, range(n)))
            self.assert_eq(res, sol)

            res = to_builtins(msg, order="deterministic")
            self.assert_eq(res, sol)

        res = to_builtins(msg, order="sorted")
        sol = dict(sorted(zip(fields, range(n))))
        self.assert_eq(res, sol)

    @pytest.mark.parametrize("kind", ["struct", "dataclass", "attrs", "attrs-dict"])
    def test_order_unset(self, kind):
        if kind == "struct":

            class Ex(Struct):
                z: Union[int, UnsetType] = UNSET
                x: Union[int, UnsetType] = UNSET

        elif kind == "dataclass":

            @dataclass
            class Ex:
                z: Union[int, UnsetType] = UNSET
                x: Union[int, UnsetType] = UNSET

        else:
            attrs = pytest.importorskip("attrs")

            @attrs.define(slots=(kind == "attrs"))
            class Ex:
                z: Union[int, UnsetType] = UNSET
                x: Union[int, UnsetType] = UNSET

        res = to_builtins(Ex(), order="sorted")
        self.assert_eq(res, {})

        res = to_builtins(Ex(z=10), order="sorted")
        self.assert_eq(res, {"z": 10})

        res = to_builtins(Ex(z=10, x=-1), order="sorted")
        self.assert_eq(res, {"x": -1, "z": 10})

    def test_order_struct_omit_defaults(self):
        class Ex(Struct, omit_defaults=True):
            z: int = 0
            x: int = 1
            y: int = 2

        res = to_builtins(Ex(), order="sorted")
        self.assert_eq(res, {})

        res = to_builtins(Ex(z=10), order="sorted")
        self.assert_eq(res, {"z": 10})

        res = to_builtins(Ex(z=10, x=-1), order="sorted")
        self.assert_eq(res, {"x": -1, "z": 10})

    def test_order_struct_tag(self):
        class Ex(Struct, tag_field="y", tag=2):
            z: int
            x: int

        res = to_builtins(Ex(0, 1), order="sorted")
        self.assert_eq(res, {"x": 1, "y": 2, "z": 0})<|MERGE_RESOLUTION|>--- conflicted
+++ resolved
@@ -11,11 +11,7 @@
 
 import pytest
 
-<<<<<<< HEAD
-from msgspec import UNSET, EncodeError, Struct, UnsetType, defstruct, to_builtins
-=======
 from msgspec import UNSET, Struct, UnsetType, to_builtins, defstruct
->>>>>>> 29390b03
 
 PY310 = sys.version_info[:2] >= (3, 10)
 PY311 = sys.version_info[:2] >= (3, 11)
